# -*- coding: utf-8 -*-
#
# This file is part of INSPIRE.
# Copyright (C) 2014-2017 CERN.
#
# INSPIRE is free software: you can redistribute it and/or modify
# it under the terms of the GNU General Public License as published by
# the Free Software Foundation, either version 3 of the License, or
# (at your option) any later version.
#
# INSPIRE is distributed in the hope that it will be useful,
# but WITHOUT ANY WARRANTY; without even the implied warranty of
# MERCHANTABILITY or FITNESS FOR A PARTICULAR PURPOSE. See the
# GNU General Public License for more details.
#
# You should have received a copy of the GNU General Public License
# along with INSPIRE. If not, see <http://www.gnu.org/licenses/>.
#
# In applying this license, CERN does not waive the privileges and immunities
# granted to it by virtue of its status as an Intergovernmental Organization
# or submit itself to any jurisdiction.

"""
This module encapsulates the ElasticSearch visitor logic, that receives the output of the parser and restructuring
visitor and converts it to an ElasticSearch query.
"""

from __future__ import absolute_import, unicode_literals

from itertools import product
import logging
from pypeg2 import whitespace
import re
import six
from unicodedata import normalize

from inspire_schemas.utils import convert_old_publication_info_to_new
from inspire_utils.helpers import force_list
from inspire_utils.name import normalize_name

from inspire_query_parser import ast
from inspire_query_parser.config import (
    DEFAULT_ES_OPERATOR_FOR_MALFORMED_QUERIES,
    ES_MUST_QUERY,
)
from inspire_query_parser.utils.visitor_utils import (
    ES_RANGE_EQ_OPERATOR,
    _truncate_date_value_according_on_date_field,
    _truncate_wildcard_from_date,
    author_name_contains_fullnames,
    generate_match_query,
    generate_minimal_name_variations,
    generate_nested_query,
    update_date_value_in_operator_value_pairs_for_fieldname,
    wrap_queries_in_bool_clauses_if_more_than_one,
)
from inspire_query_parser.visitors.visitor_impl import Visitor

logger = logging.getLogger(__name__)


class FieldVariations(object):
    search = 'search'
    raw = 'raw'


class ElasticSearchVisitor(Visitor):
    """Converts a parse tree to an ElasticSearch query.

    Notes:
        The ElasticSearch query follows the 2.4 version DSL specification.
    """

    # ##### Configuration #####
    # ## Journal queries ##
    JOURNAL_FIELDS_PREFIX = 'publication_info'
    JOURNAL_TITLE = 'journal_title'
    JOURNAL_VOLUME = 'journal_volume'
    JOURNAL_PAGE_START = 'page_start'
    JOURNAL_ART_ID = 'artid'
    JOURNAL_FIELDS_MAPPING = {
        JOURNAL_TITLE: '.'.join((JOURNAL_FIELDS_PREFIX, JOURNAL_TITLE)),
        JOURNAL_VOLUME: '.'.join((JOURNAL_FIELDS_PREFIX, JOURNAL_VOLUME)),
        JOURNAL_PAGE_START: '.'.join((JOURNAL_FIELDS_PREFIX, JOURNAL_PAGE_START)),
        JOURNAL_ART_ID: '.'.join((JOURNAL_FIELDS_PREFIX, JOURNAL_ART_ID)),
    }
    # ########################################

    # TODO This is a temporary solution for handling the Inspire keyword to ElasticSearch fieldname mapping, since
    # TODO Inspire mappings aren't in their own repository. Currently using the `records-hep` mapping.
    KEYWORD_TO_ES_FIELDNAME = {
        'author': 'authors.full_name',
        'author-count': 'author_count',
        'citedby': 'citedby',
        'collaboration': 'collaborations.value',
        'date': [
            'earliest_date',
            'imprints.date',
            'preprint_date',
            'publication_info.year',
            'thesis_info.date',
        ],
        'doi': 'dois.value.raw',
        'eprint': 'arxiv_eprints.value.raw',
        'exact-author': 'authors.full_name_unicode_normalized',
        'irn': 'external_system_identifiers.value.raw',
        'journal': [
            JOURNAL_FIELDS_MAPPING.values()
        ],
        'refersto': 'references.recid',
        'reportnumber': 'report_numbers.value.fuzzy',
        'subject': 'facet_inspire_categories',
        'title': 'titles.full_title',
        'type-code': 'document_type',
        'topcite': 'citation_count',
    }
    """Mapping from keywords to ElasticSearch fields.

    Note:
        If a keyword should query multiple fields, then it's value in the mapping should be a list. This will generate
        a ``multi_match`` query. Otherwise a ``match`` query is generated.
    """
    TYPECODE_VALUE_TO_FIELD_AND_VALUE_PAIRS_MAPPING = {
        'b': ('document_type', 'book'),
        'c': ('document_type', 'conference paper'),
        'core': ('core', True),
        'i': ('publication_type', 'introductory'),
        'l': ('publication_type', 'lectures'),
        'p': ('refereed', True),
        'r': ('publication_type', 'review'),
        't': ('document_type', 'thesis'),
    }
    """Mapping from type-code query values to field and value pairs.

    Note:
        These are going to be used for querying (instead of the given value).
    """

    AUTHORS_NAME_VARIATIONS_FIELD = 'authors.name_variations'
    AUTHORS_BAI_FIELD = 'authors.ids.value'
    BAI_REGEX = re.compile(r'^((\w|-|\')+\.)+\d+$', re.UNICODE | re.IGNORECASE)
<<<<<<< HEAD
=======
    JOURNAL_NESTED_QUERY_PATH = 'publication_info'
>>>>>>> f201b6e4
    AUTHORS_NESTED_QUERY_PATH = 'authors'
    TITLE_SYMBOL_INDICATING_CHARACTER = ['-', '(', ')']
    # ################

    # #### Helpers ####
    def _generate_fieldnames_if_bai_query(self, node_value, bai_field_variation, query_bai_field_if_dots_in_name):
        """Generates new fieldnames in case of BAI query.

        Args:
            node_value (six.text_type): The node's value (i.e. author name).
            bai_field_variation (six.text_type): Which field variation to query ('search' or 'raw').
            query_bai_field_if_dots_in_name (bool): Whether to query BAI field (in addition to author's name field)
                if dots exist in the name and name contains no whitespace.

        Returns:
            list: Fieldnames to query on, in case of BAI query or None, otherwise.

        Raises:
            ValueError, if ``field_variation`` is not one of ('search', 'raw').
        """
        if bai_field_variation not in (FieldVariations.search, FieldVariations.raw):
            raise ValueError('Non supported field variation "{}".'.format(bai_field_variation))

        normalized_author_name = normalize_name(node_value).strip('.')

        if ElasticSearchVisitor.KEYWORD_TO_ES_FIELDNAME['author'] and \
                ElasticSearchVisitor.BAI_REGEX.match(node_value):
            return [ElasticSearchVisitor.AUTHORS_BAI_FIELD + '.' + bai_field_variation]

        elif not whitespace.search(normalized_author_name) and \
                query_bai_field_if_dots_in_name and \
                ElasticSearchVisitor.KEYWORD_TO_ES_FIELDNAME['author'] and \
                '.' in normalized_author_name:
            # Case of partial BAI, e.g. ``J.Smith``.
            return [ElasticSearchVisitor.AUTHORS_BAI_FIELD + '.' + bai_field_variation] + \
                   force_list(ElasticSearchVisitor.KEYWORD_TO_ES_FIELDNAME['author'])

        else:
            return None

    def _generate_author_query(self, author_name):
        """Generates a query handling specifically authors.

        Notes:
            The match query is generic enough to return many results. Then, using the filter clause we truncate these
            so that we imitate legacy's behaviour on returning more "exact" results. E.g. Searching for `Smith, John`
            shouldn't return papers of 'Smith, Bob'.

            Additionally, doing a ``match`` with ``"operator": "and"`` in order to be even more exact in our search, by
            requiring that ``full_name`` field contains both
        """
        name_variations = [name_variation.lower()
                           for name_variation
                           in generate_minimal_name_variations(author_name)]

        # When the query contains sufficient data, i.e. full names, e.g. ``Mele, Salvatore`` (and not ``Mele, S`` or
        # ``Mele``) we can improve our filtering in order to filter out results containing records with authors that
        # have the same non lastnames prefix, e.g. 'Mele, Samuele'.
        if author_name_contains_fullnames(author_name):
            specialized_author_filter = [
                {
                    'bool': {
                        'must': [
                            {
                                'term': {ElasticSearchVisitor.AUTHORS_NAME_VARIATIONS_FIELD: names_variation[0]}
                            },
                            generate_match_query(
                                ElasticSearchVisitor.KEYWORD_TO_ES_FIELDNAME['author'],
                                names_variation[1],
                                with_operator_and=True
                            )
                        ]
                    }
                } for names_variation
                in product(name_variations, name_variations)
            ]

        else:
            # In the case of initials or even single lastname search, filter with only the name variations.
            specialized_author_filter = [
                {'term': {ElasticSearchVisitor.AUTHORS_NAME_VARIATIONS_FIELD: name_variation}}
                for name_variation in name_variations
            ]

        query = {
            'bool': {
                'filter': {
                    'bool': {
                        'should': specialized_author_filter
                    }
                },
                'must': {
                    'match': {
                        ElasticSearchVisitor.KEYWORD_TO_ES_FIELDNAME['author']: author_name
                    }
                }
            }
        }

        return generate_nested_query(ElasticSearchVisitor.AUTHORS_NESTED_QUERY_PATH, query)

    def _generate_exact_author_query(self, author_name_or_bai):
        """Generates a term query handling authors and BAIs.

        Notes:
            If given value is a BAI, search for the provided value in the raw field variation of
            `ElasticSearchVisitor.AUTHORS_BAI_FIELD`.
            Otherwise, the value will be procesed in the same way as the indexed value (i.e. lowercased and normalized
            (inspire_utils.normalize_name and then NFKC normalization).
            E.g. Searching for 'Smith, J.' is the same as searching for: 'Smith, J', 'smith, j.', 'smith j', 'j smith',
            'j. smith', 'J Smith', 'J. Smith'.
        """
        if ElasticSearchVisitor.BAI_REGEX.match(author_name_or_bai):
            query = self._generate_term_query(
                '.'.join((ElasticSearchVisitor.AUTHORS_BAI_FIELD, FieldVariations.raw)),
                author_name_or_bai
            )
        else:
            author_name = normalize('NFKC', normalize_name(author_name_or_bai)).lower()
            query = self._generate_term_query(
                ElasticSearchVisitor.KEYWORD_TO_ES_FIELDNAME['exact-author'],
                author_name
            )

        return generate_nested_query(ElasticSearchVisitor.AUTHORS_NESTED_QUERY_PATH, query)

    def _generate_date_with_wildcard_query(self, date_value):
        """Helper for generating a date keyword query containing a wildcard.

        Returns:
            (dict): The date query containing the wildcard or an empty dict in case the date value is malformed.

        The policy followed here is quite conservative on what it accepts as valid input. Look into
        :meth:`inspire_query_parser.utils.visitor_utils._truncate_wildcard_from_date` for more information.
        """
        if date_value.endswith(ast.GenericValue.WILDCARD_TOKEN):
            try:
                date_value = _truncate_wildcard_from_date(date_value)
            except ValueError:
                # Drop date query.
                return {}

            return self._generate_range_queries(self.KEYWORD_TO_ES_FIELDNAME['date'],
                                                {ES_RANGE_EQ_OPERATOR: date_value})
        else:
            # Drop date query with wildcard not as suffix, e.g. 2000-1*-31
            return {}

    @staticmethod
    def _generate_queries_for_title_symbols(title_field, query_value):
        """Generate queries for any symbols in the title against the whitespace tokenized field of titles.

        Returns:
            (dict): The query or queries for the whitespace tokenized field of titles. If none such tokens exist, then
                    returns an empty dict.
        Notes:
            Splits the value stream into tokens according to whitespace.
            Heuristically identifies the ones that contain symbol-indicating-characters (examples of those tokens are
            "g-2", "SU(2)").
        """
        values_tokenized_by_whitespace = query_value.split()

        symbol_queries = []
        for value in values_tokenized_by_whitespace:
            # Heuristic: If there's a symbol-indicating-character in the value, it signifies terms that should be
            # queried against the whitespace-tokenized title.
            if any(character in value for character in ElasticSearchVisitor.TITLE_SYMBOL_INDICATING_CHARACTER):
                symbol_queries.append(
                    generate_match_query(
                        '.'.join([title_field, FieldVariations.search]),
                        value,
                        with_operator_and=False
                    )
                )

        return wrap_queries_in_bool_clauses_if_more_than_one(symbol_queries, use_must_clause=True)

    def _generate_title_queries(self, value):
        title_field = ElasticSearchVisitor.KEYWORD_TO_ES_FIELDNAME['title']
        q = generate_match_query(title_field, value, with_operator_and=True)

        symbol_queries = ElasticSearchVisitor._generate_queries_for_title_symbols(title_field, value)
        return wrap_queries_in_bool_clauses_if_more_than_one(
            [element for element in (q, symbol_queries) if element],
            use_must_clause=True
        )

    def _generate_type_code_query(self, value):
        """Generate type-code queries.

        Notes:
            If the value of the type-code query exists in `TYPECODE_VALUE_TO_FIELD_AND_VALUE_PAIRS_MAPPING, then we
            query the specified field, along with the given value according to the mapping.
            See: https://github.com/inspirehep/inspire-query-parser/issues/79
            Otherwise, we query both ``document_type`` and ``publication_info``.
        """
        mapping_for_value = self.TYPECODE_VALUE_TO_FIELD_AND_VALUE_PAIRS_MAPPING.get(value, None)

        if mapping_for_value:
            return generate_match_query(*mapping_for_value, with_operator_and=True)
        else:
            return {
                'bool': {
                    'minimum_should_match': 1,
                    'should': [
                        generate_match_query('document_type', value, with_operator_and=True),
                        generate_match_query('publication_type', value, with_operator_and=True),
                    ]
                }
            }

    # TODO Move it to visitor utils
    def _generate_query_string_query(self, value, fieldnames, analyze_wildcard):
        if not fieldnames:
            field_specifier, field_specifier_value = 'default_field', '_all'
        else:
            field_specifier = 'fields'
            field_specifier_value = fieldnames if isinstance(fieldnames, list) else [fieldnames]

        query = {
            'query_string': {
                'query': value,
                field_specifier: field_specifier_value,
            }
        }
        if analyze_wildcard:
            query['query_string']['analyze_wildcard'] = True

        return query

    # TODO Move it to visitor utils
    def _generate_term_query(self, fieldname, value):
        return {
            'term': {
                fieldname: value
            }
        }

    def _generate_boolean_query(self, node):
        condition_a = node.left.accept(self)
        condition_b = node.right.accept(self)

        bool_body = [condition for condition in [condition_a, condition_b] if condition]
        return wrap_queries_in_bool_clauses_if_more_than_one(
            bool_body,
            use_must_clause=isinstance(node, ast.AndOp),
            preserve_bool_semantics_if_one_clause=True
        )

    def _generate_range_queries(self, fieldnames, operator_value_pairs):
        """Generates ElasticSearch range queries.

        Args:
            fieldnames (list): The fieldnames on which the search is the range query is targeted on,
            operator_value_pairs (dict): Contains (range_operator, value) pairs.
                The range_operator should be one of those supported by ElasticSearch (e.g. 'gt', 'lt', 'ge', 'le').
                The value should be of type int or string.

        Notes:
            A bool should query with multiple range sub-queries is generated so that even if one of the multiple fields
            is missing from a document, ElasticSearch will be able to match some records.

            In the case of a 'date' keyword query, it updates date values after normalizing them by using
            :meth:`inspire_query_parser.utils.visitor_utils.update_date_value_in_operator_value_pairs_for_fieldname`.
            Additionally, in the aforementioned case, if a malformed date has been given, then the the method will
            return an empty dictionary.
        """
        if ElasticSearchVisitor.KEYWORD_TO_ES_FIELDNAME['date'] == fieldnames:
            range_queries = []
            for fieldname in fieldnames:
                updated_operator_value_pairs = \
                    update_date_value_in_operator_value_pairs_for_fieldname(fieldname, operator_value_pairs)

                if not updated_operator_value_pairs:
                    break  # Malformed date
                else:
                    range_queries.append({
                        'range': {
                            fieldname: updated_operator_value_pairs
                        }
                    })
        else:
            range_queries = [{
                    'range': {
                        fieldname: operator_value_pairs
                    }
                }
                for fieldname in fieldnames
            ]

        return wrap_queries_in_bool_clauses_if_more_than_one(range_queries, use_must_clause=False)

    @staticmethod
    def _generate_malformed_query(data):
        """Generates a query on the ``_all`` field with all the query content.

        Args:
            data (six.text_type or list): The query in the format of ``six.text_type`` (when used from parsing driver)
                or ``list`` when used from withing the ES visitor.
        """
        if isinstance(data, six.text_type):
            # Remove colon character (special character for ES)
            query_str = data.replace(':', ' ')
        else:
            query_str = ' '.join([word.strip(':') for word in data.children])

        return {
            'query_string': {
                'default_field': '_all',
                'query': query_str
            }
        }

    @staticmethod
    def _preprocess_journal_query_value(third_journal_field, old_publication_info_values):
        """Transforms the given journal query value (old publication info) to the new one.

        Args:
            third_journal_field (six.text_type): The final field to be used for populating the old publication info.
            old_publication_info_values (six.text_type): The old publication info. It must be one of {only title, title
                & volume, title & volume & artid/page_start}.

        Returns:
            (dict) The new publication info.
        """
        # Prepare old publication info for :meth:`inspire_schemas.utils.convert_old_publication_info_to_new`.
        publication_info_keys = [
            ElasticSearchVisitor.JOURNAL_TITLE,
            ElasticSearchVisitor.JOURNAL_VOLUME,
            third_journal_field,
        ]
        values_list = [
            value.strip()
            for value
            in old_publication_info_values.split(',')
            if value
        ]

        old_publication_info = [
            {
                key: value
                for key, value
                in zip(publication_info_keys, values_list)
                if value
            }
        ]

        # We are always assuming that the returned list will not be empty. In the situation of a journal query with no
        # value, a malformed query will be generated instead.
        new_publication_info = convert_old_publication_info_to_new(old_publication_info)[0]

        return new_publication_info

    def _generate_journal_nested_queries(self, value):
        """Generates ElasticSearch nested query(s).

        Args:
            value (string): Contains the journal_title, journal_volume and artid or start_page separated by a comma.
                            This value should be of type string.

        Notes:
            The value contains at least one of the 3 mentioned items, in this order and at most 3.
            The 3rd is either the artid or the page_start and it will query the corresponding ES field for this item.
            The values are then split on comma and stripped of spaces before being saved in a values list in order to
            be assigned to corresponding fields.
        """
        # Abstract away which is the third field, we care only for its existence.
        third_journal_field = ElasticSearchVisitor.JOURNAL_PAGE_START

        new_publication_info = ElasticSearchVisitor._preprocess_journal_query_value(third_journal_field, value)

        # We always expect a journal title, otherwise query would be considered malformed, and thus this method would
        # not have been called.
        queries_for_each_field = [
            generate_match_query(ElasticSearchVisitor.JOURNAL_FIELDS_MAPPING[ElasticSearchVisitor.JOURNAL_TITLE],
                                 new_publication_info[ElasticSearchVisitor.JOURNAL_TITLE],
                                 with_operator_and=False)
        ]

        if ElasticSearchVisitor.JOURNAL_VOLUME in new_publication_info:
            queries_for_each_field.append(
                generate_match_query(
                    ElasticSearchVisitor.JOURNAL_FIELDS_MAPPING[ElasticSearchVisitor.JOURNAL_VOLUME],
                    new_publication_info[ElasticSearchVisitor.JOURNAL_VOLUME],
                    with_operator_and=False
                )
            )

        if third_journal_field in new_publication_info:
            artid_or_page_start = new_publication_info[third_journal_field]
            match_queries = [
                generate_match_query(
                    ElasticSearchVisitor.JOURNAL_FIELDS_MAPPING[third_field],
                    artid_or_page_start,
                    with_operator_and=False
                )
                for third_field
                in (ElasticSearchVisitor.JOURNAL_PAGE_START, ElasticSearchVisitor.JOURNAL_ART_ID)
            ]

            queries_for_each_field.append(
                wrap_queries_in_bool_clauses_if_more_than_one(match_queries, use_must_clause=False)
            )

        return generate_nested_query(
            ElasticSearchVisitor.JOURNAL_FIELDS_PREFIX,
            wrap_queries_in_bool_clauses_if_more_than_one(queries_for_each_field, use_must_clause=True)
        )
    # ################

    def visit_empty_query(self, node):
        return {'match_all': {}}

    def visit_value_op(self, node):
        return generate_match_query('_all', node.op.value, with_operator_and=True)

    def visit_malformed_query(self, node):
        return ElasticSearchVisitor._generate_malformed_query(node)

    def visit_query_with_malformed_part(self, node):
        query = {
                'bool': {
                    'must': [
                        node.left.accept(self),
                    ],
                }
            }

        if DEFAULT_ES_OPERATOR_FOR_MALFORMED_QUERIES == ES_MUST_QUERY:
            query['bool']['must'].append(node.right.accept(self))
        else:
            query['bool']['should'] = [node.right.accept(self)]

        return query

    def visit_not_op(self, node):
        return {
            'bool': {
                'must_not': [node.op.accept(self)]
            }
        }

    def visit_and_op(self, node):
        return self._generate_boolean_query(node)

    def visit_or_op(self, node):
        return self._generate_boolean_query(node)

    def visit_keyword_op(self, node):
        # For this visitor, the decision on which type of ElasticSearch query to generate, relies mainly on the leaves.
        # Thus, the fieldname is propagated to them, so that they generate query type, depending on their type.
        fieldname = node.left.accept(self)
        return node.right.accept(self, fieldname)

    def visit_range_op(self, node, fieldnames):
        return self._generate_range_queries(force_list(fieldnames), {'gte': node.left.value, 'lte': node.right.value})

    def visit_greater_than_op(self, node, fieldnames):
        return self._generate_range_queries(force_list(fieldnames), {'gt': node.op.value})

    def visit_greater_equal_than_op(self, node, fieldnames):
        return self._generate_range_queries(force_list(fieldnames), {'gte': node.op.value})

    def visit_less_than_op(self, node, fieldnames):
        return self._generate_range_queries(force_list(fieldnames), {'lt': node.op.value})

    def visit_less_equal_than_op(self, node, fieldnames):
        return self._generate_range_queries(force_list(fieldnames), {'lte': node.op.value})

    def visit_nested_keyword_op(self, node):  # TODO Cannot be completed as of yet.
        raise NotImplementedError('Nested keyword queries aren\'t implemented yet.')

    def visit_keyword(self, node):
        # If no keyword is found, return the original node value (case of an unknown keyword).
        return ElasticSearchVisitor.KEYWORD_TO_ES_FIELDNAME.get(node.value, node.value)

    def visit_value(self, node, fieldnames=None):
        if not fieldnames:
            fieldnames = '_all'

        if node.contains_wildcard:
            if ElasticSearchVisitor.KEYWORD_TO_ES_FIELDNAME['date'] == fieldnames:
                return self._generate_date_with_wildcard_query(node.value)

            bai_fieldnames = self._generate_fieldnames_if_bai_query(
                node.value,
                bai_field_variation=FieldVariations.search,
                query_bai_field_if_dots_in_name=True
            )

            return self._generate_query_string_query(node.value,
                                                     fieldnames=bai_fieldnames or fieldnames,
                                                     analyze_wildcard=True)
        else:
            if isinstance(fieldnames, list):
                if ElasticSearchVisitor.KEYWORD_TO_ES_FIELDNAME['date'] == fieldnames:
                    # Date queries with simple values are transformed into range queries, among the given and the exact
                    # next date, according to the granularity of the given date.
                    return self._generate_range_queries(force_list(fieldnames), {ES_RANGE_EQ_OPERATOR: node.value})

                if ElasticSearchVisitor.KEYWORD_TO_ES_FIELDNAME['journal'] == fieldnames:
                    return self._generate_journal_nested_queries(node.value)

                return {
                    'multi_match': {
                        'fields': fieldnames,
                        'query': node.value,
                    }
                }
            else:
                if ElasticSearchVisitor.KEYWORD_TO_ES_FIELDNAME['author'] == fieldnames:
                    bai_fieldnames = self._generate_fieldnames_if_bai_query(
                        node.value,
                        bai_field_variation=FieldVariations.search,
                        query_bai_field_if_dots_in_name=True
                    )
                    if bai_fieldnames:
                        if len(bai_fieldnames) == 1:
                            return {"match": {bai_fieldnames[0]: node.value}}
                        else:
                            # Not an exact BAI pattern match, but node's value looks like BAI (no spaces and dots),
                            # e.g. `S.Mele`. In this case generate a partial match query.
                            return self.visit_partial_match_value(node, bai_fieldnames)

                    return self._generate_author_query(node.value)

                elif ElasticSearchVisitor.KEYWORD_TO_ES_FIELDNAME['exact-author'] == fieldnames:
                    return self._generate_exact_author_query(node.value)

                elif ElasticSearchVisitor.KEYWORD_TO_ES_FIELDNAME['irn'] == fieldnames:
                    return {'term': {fieldnames: ''.join(('SPIRES-', node.value))}}

                elif ElasticSearchVisitor.KEYWORD_TO_ES_FIELDNAME['title'] == fieldnames:
                    return self._generate_title_queries(node.value)

                elif ElasticSearchVisitor.KEYWORD_TO_ES_FIELDNAME['type-code'] == fieldnames:
                    return self._generate_type_code_query(node.value)

                return generate_match_query(fieldnames, node.value, with_operator_and=True)

    def visit_exact_match_value(self, node, fieldnames=None):
        """Generates a term query (exact search in ElasticSearch)."""
        if not fieldnames:
            fieldnames = ['_all']
        else:
            fieldnames = force_list(fieldnames)

        if ElasticSearchVisitor.KEYWORD_TO_ES_FIELDNAME['exact-author'] == fieldnames[0]:
            return self._generate_exact_author_query(node.value)

        elif ElasticSearchVisitor.KEYWORD_TO_ES_FIELDNAME['type-code'] == fieldnames[0]:
            return self._generate_type_code_query(node.value)

        elif ElasticSearchVisitor.KEYWORD_TO_ES_FIELDNAME['journal'] == fieldnames:
            return self._generate_journal_nested_queries(node.value)

        bai_fieldnames = self._generate_fieldnames_if_bai_query(
            node.value,
            bai_field_variation=FieldVariations.raw,
            query_bai_field_if_dots_in_name=False
        )

        if ElasticSearchVisitor.KEYWORD_TO_ES_FIELDNAME['date'] == fieldnames:
            term_queries = [{'term': {field: _truncate_date_value_according_on_date_field(field, node.value).dumps()}}
                            for field
                            in fieldnames]
        else:
            term_queries = [{'term': {field: node.value}} for field in (bai_fieldnames or fieldnames)]

        return wrap_queries_in_bool_clauses_if_more_than_one(term_queries, use_must_clause=False)

    def visit_partial_match_value(self, node, fieldnames=None):
        """Generates a query which looks for a substring of the node's value in the given fieldname."""
        if ElasticSearchVisitor.KEYWORD_TO_ES_FIELDNAME['date'] == fieldnames:
            # Date queries with partial values are transformed into range queries, among the given and the exact
            # next date, according to the granularity of the given date.
            if node.contains_wildcard:
                return self._generate_date_with_wildcard_query(node.value)

            return self._generate_range_queries(force_list(fieldnames), {ES_RANGE_EQ_OPERATOR: node.value})

        if ElasticSearchVisitor.KEYWORD_TO_ES_FIELDNAME['exact-author'] == fieldnames:
            return self._generate_exact_author_query(node.value)

        elif ElasticSearchVisitor.KEYWORD_TO_ES_FIELDNAME['type-code'] == fieldnames:
            return self._generate_type_code_query(node.value)

        elif ElasticSearchVisitor.KEYWORD_TO_ES_FIELDNAME['journal'] == fieldnames:
            return self._generate_journal_nested_queries(node.value)

        # Add wildcard token as prefix and suffix.
        value = \
            ('' if node.value.startswith(ast.GenericValue.WILDCARD_TOKEN) else '*') + \
            node.value + \
            ('' if node.value.endswith(ast.GenericValue.WILDCARD_TOKEN) else '*')

        bai_fieldnames = self._generate_fieldnames_if_bai_query(
            node.value,
            bai_field_variation=FieldVariations.search,
            query_bai_field_if_dots_in_name=True
        )

        return self._generate_query_string_query(value,
                                                 fieldnames=bai_fieldnames or fieldnames,
                                                 analyze_wildcard=True)

    def visit_regex_value(self, node, fieldname):
        return {
            'regexp': {
                fieldname: node.value
            }
        }<|MERGE_RESOLUTION|>--- conflicted
+++ resolved
@@ -139,10 +139,7 @@
     AUTHORS_NAME_VARIATIONS_FIELD = 'authors.name_variations'
     AUTHORS_BAI_FIELD = 'authors.ids.value'
     BAI_REGEX = re.compile(r'^((\w|-|\')+\.)+\d+$', re.UNICODE | re.IGNORECASE)
-<<<<<<< HEAD
-=======
     JOURNAL_NESTED_QUERY_PATH = 'publication_info'
->>>>>>> f201b6e4
     AUTHORS_NESTED_QUERY_PATH = 'authors'
     TITLE_SYMBOL_INDICATING_CHARACTER = ['-', '(', ')']
     # ################
